--- conflicted
+++ resolved
@@ -7,28 +7,15 @@
 	heketitests "github.com/heketi/tests"
 )
 
-<<<<<<< HEAD
-func TestStartETCD(t *testing.T) {
-	etcdCmd, err := StartInitialEtcd()
-	tests.Assert(t, err == nil)
-	etcdCmd.Process.Kill()
-}
-
 func TestStartETCDWithInvalidExecName(t *testing.T) {
 	// Mock the executable name such that it fails
 	defer heketitests.Patch(&ExecName, "abc").Restore()
 	_, err := StartInitialEtcd()
-=======
-func TestStartETCDWithInvalidExecName(t *testing.T) {
-	// Mock the executable name such that it fails
-	defer heketitests.Patch(&ExecName, "abc").Restore()
-	_, err := StartETCD()
->>>>>>> 4e631632
 	tests.Assert(t, err != nil)
 }
 
 func TestStartETCD(t *testing.T) {
-	etcdCtx, err := StartETCD()
+	etcdCtx, err := StartInitialEtcd()
 	tests.Assert(t, err == nil)
 	etcdCtx.Kill()
 }