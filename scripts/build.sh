--- conflicted
+++ resolved
@@ -10,24 +10,20 @@
   OUTDIR=$1
 fi
 
-GOBUILD_TAGS=
+GOBUILD_TAGS="novirt noaugeas "
 VERSION=$($(dirname $0)/pkg-version --full)
 LDFLAGS="-X github.com/gluster/glusterd2/gdctx.GlusterdVersion=$VERSION"
 BIN=$(basename $(go list -f '{{.ImportPath}}'))
 
-<<<<<<< HEAD
 if [ "$PLUGINS" == "yes" ]; then
     GOBUILD_TAGS+="plugins "
     echo "Plugins Enabled"
 else
     echo "Plugins Disabled"
 fi
-=======
-echo "Building $BIN $VERSION"
-go build -ldflags "${LDFLAGS}" -tags 'novirt noaugeas' -o $OUTDIR/$BIN || exit 1
-echo "Built $BIN $VERSION at $OUTDIR/$BIN"
->>>>>>> 4ddbdddd
 
 echo "Building $BIN $VERSION"
+
 go build -ldflags "${LDFLAGS}" -o $OUTDIR/$BIN -tags "$GOBUILD_TAGS" || exit 1
+
 echo "Built $BIN $VERSION at $OUTDIR/$BIN"