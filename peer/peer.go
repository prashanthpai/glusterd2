// Package peer implements the Peer type
package peer

import (
	"github.com/pborman/uuid"
)

// Peer reperesents a GlusterD
type Peer struct {
	ID        uuid.UUID `json:"id"`
	Name      string    `json:"name"`
	Addresses []string  `json:"addresses"`
<<<<<<< HEAD
	Client    bool      `json:"client"`
=======
	MemberID  string    `json:"memberID"`
>>>>>>> df72696a
}

// PeerAddRequest represents the structure to be added into the store
type PeerAddRequest struct {
	Addresses []string `json:"addresses"`
	Name      string   `json:"name,omitempty"`
	Client    bool     `json:"client,omitempty"`
}

// ETCDConfig represents the structure which holds the ETCD env variables &
// other configurations to be used to set at the remote peer & bring up the etcd
// instance
type ETCDConfig struct {
	PeerName       string
	Name           string
	InitialCluster string
	ClusterState   string
	Client         bool
}<|MERGE_RESOLUTION|>--- conflicted
+++ resolved
@@ -10,11 +10,8 @@
 	ID        uuid.UUID `json:"id"`
 	Name      string    `json:"name"`
 	Addresses []string  `json:"addresses"`
-<<<<<<< HEAD
 	Client    bool      `json:"client"`
-=======
 	MemberID  string    `json:"memberID"`
->>>>>>> df72696a
 }
 
 // PeerAddRequest represents the structure to be added into the store
