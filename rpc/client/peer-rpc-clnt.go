package client

import (
	"fmt"
	"net"
	"net/rpc"

	"github.com/gluster/glusterd2/peer"
	"github.com/gluster/glusterd2/rpc/services"

	log "github.com/Sirupsen/logrus"
	"github.com/kshlm/pbrpc/pbcodec"
	config "github.com/spf13/viper"
)

var (
	opRet   int32
	opError string
)

// ValidateAddPeer is the validation function for AddPeer to invoke the rpc
// server call
func ValidateAddPeer(p *peer.PeerAddRequest) (*services.RPCPeerAddResp, error) {
	args := &services.RPCPeerAddReq{Name: new(string), Addresses: p.Addresses}
	*args.Name = p.Name

	rsp := new(services.RPCPeerAddResp)
<<<<<<< HEAD
	remoteAddress := fmt.Sprintf("%s:%s", p.Name, config.GetString("rpcaddress"))
=======
	remoteAddress := fmt.Sprintf("%s:%s", p.Name, config.RpcPort)
>>>>>>> 7432260a
	rpcConn, e := net.Dial("tcp", remoteAddress)
	if e != nil {
		log.WithField("error", e).Error("net.Dial() call failed")
		opRet = -1
		opError = e.Error()
		rsp.OpRet = &opRet
		rsp.OpError = &opError
		return rsp, e
	}
	client := rpc.NewClientWithCodec(pbcodec.NewClientCodec(rpcConn))
	defer client.Close()

	e = client.Call("PeerService.ValidateAdd", args, rsp)
	if e != nil {
		log.Error("Failed to execute PeerService.ValidateAdd() rpc call")
		opRet = -1
		opError = e.Error()
		rsp.OpRet = &opRet
		rsp.OpError = &opError
		return rsp, e
	}
	return rsp, nil
}

// ValidateDeletePeer is the validation function for DeletePeer to invoke the rpc
// server call
func ValidateDeletePeer(id string, name string) (*services.RPCPeerGenericResp, error) {
	args := &services.RPCPeerDeleteReq{ID: new(string)}
	*args.ID = id

	rsp := new(services.RPCPeerGenericResp)
<<<<<<< HEAD
	remoteAddress := fmt.Sprintf("%s:%s", name, config.GetString("rpcaddress"))
=======
	remoteAddress := fmt.Sprintf("%s:%s", name, config.RpcPort)
>>>>>>> 7432260a
	rpcConn, e := net.Dial("tcp", remoteAddress)
	if e != nil {
		log.WithField("error", e).Error("net.Dial() call failed")
		opRet = -1
		opError = e.Error()
		rsp.OpRet = &opRet
		rsp.OpError = &opError
		return rsp, e
	}
	client := rpc.NewClientWithCodec(pbcodec.NewClientCodec(rpcConn))
	defer client.Close()

	e = client.Call("PeerService.ValidateDelete", args, rsp)
	if e != nil {
		log.Error("Failed to execute PeerService.ValidateDelete() rpc call")
		opRet = -1
		opError = e.Error()
		rsp.OpRet = &opRet
		rsp.OpError = &opError
		return rsp, e
	}
	return rsp, nil
}

// ConfigureRemoteETCD function is a rpc server call for exporting and storing etcd
// environment variable & other configuration parameters
func ConfigureRemoteETCD(p *peer.ETCDConfig) (*services.RPCPeerGenericResp, error) {
	args := &services.RPCEtcdConfigReq{PeerName: new(string), Name: new(string), InitialCluster: new(string), ClusterState: new(string), Client: new(bool)}
	*args.PeerName = p.PeerName
	*args.Name = p.Name
	*args.InitialCluster = p.InitialCluster
	*args.ClusterState = p.ClusterState
	*args.Client = p.Client

	rsp := new(services.RPCPeerGenericResp)

<<<<<<< HEAD
	remoteAddress := fmt.Sprintf("%s:%s", p.PeerName, config.GetString("rpcaddress"))
=======
	remoteAddress := fmt.Sprintf("%s:%s", p.PeerName, config.RpcPort)
>>>>>>> 7432260a
	rpcConn, e := net.Dial("tcp", remoteAddress)
	if e != nil {
		log.WithField("error", e).Error("net.Dial() call failed")
		opRet = -1
		opError = e.Error()
		rsp.OpRet = &opRet
		rsp.OpError = &opError
		return rsp, e
	}

	client := rpc.NewClientWithCodec(pbcodec.NewClientCodec(rpcConn))
	defer client.Close()

	e = client.Call("PeerService.ExportAndStoreETCDConfig", args, rsp)
	if e != nil {
		log.Error("Failed to execute PeerService.ExportAndStoreEtcdConfig() rpc call")
		opRet = -1
		opError = e.Error()
		rsp.OpRet = &opRet
		rsp.OpError = &opError
		return rsp, e
	}
	return rsp, nil
}<|MERGE_RESOLUTION|>--- conflicted
+++ resolved
@@ -25,11 +25,7 @@
 	*args.Name = p.Name
 
 	rsp := new(services.RPCPeerAddResp)
-<<<<<<< HEAD
-	remoteAddress := fmt.Sprintf("%s:%s", p.Name, config.GetString("rpcaddress"))
-=======
-	remoteAddress := fmt.Sprintf("%s:%s", p.Name, config.RpcPort)
->>>>>>> 7432260a
+	remoteAddress := fmt.Sprintf("%s:%s", p.Name, config.GetString("rpcport"))
 	rpcConn, e := net.Dial("tcp", remoteAddress)
 	if e != nil {
 		log.WithField("error", e).Error("net.Dial() call failed")
@@ -61,11 +57,7 @@
 	*args.ID = id
 
 	rsp := new(services.RPCPeerGenericResp)
-<<<<<<< HEAD
-	remoteAddress := fmt.Sprintf("%s:%s", name, config.GetString("rpcaddress"))
-=======
-	remoteAddress := fmt.Sprintf("%s:%s", name, config.RpcPort)
->>>>>>> 7432260a
+	remoteAddress := fmt.Sprintf("%s:%s", name, config.GetString("rpcport"))
 	rpcConn, e := net.Dial("tcp", remoteAddress)
 	if e != nil {
 		log.WithField("error", e).Error("net.Dial() call failed")
@@ -102,11 +94,7 @@
 
 	rsp := new(services.RPCPeerGenericResp)
 
-<<<<<<< HEAD
-	remoteAddress := fmt.Sprintf("%s:%s", p.PeerName, config.GetString("rpcaddress"))
-=======
-	remoteAddress := fmt.Sprintf("%s:%s", p.PeerName, config.RpcPort)
->>>>>>> 7432260a
+	remoteAddress := fmt.Sprintf("%s:%s", p.PeerName, config.GetString("rpcport"))
 	rpcConn, e := net.Dial("tcp", remoteAddress)
 	if e != nil {
 		log.WithField("error", e).Error("net.Dial() call failed")
