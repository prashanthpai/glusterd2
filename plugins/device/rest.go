--- conflicted
+++ resolved
@@ -27,12 +27,8 @@
 
 	req := new(deviceapi.AddDeviceReq)
 	if err := restutils.UnmarshalRequest(r, req); err != nil {
-<<<<<<< HEAD
-		restutils.SendHTTPError(ctx, w, http.StatusBadRequest, err)
-=======
 		logger.WithError(err).Error("Failed to Unmarshal request")
 		restutils.SendHTTPError(ctx, w, http.StatusBadRequest, errors.ErrJSONParsingFailed)
->>>>>>> aa520f18
 		return
 	}
 
