package device

import (
	"net/http"

	"github.com/gluster/glusterd2/glusterd2/gdctx"
	"github.com/gluster/glusterd2/glusterd2/peer"
	restutils "github.com/gluster/glusterd2/glusterd2/servers/rest/utils"
	"github.com/gluster/glusterd2/glusterd2/transaction"
	deviceapi "github.com/gluster/glusterd2/plugins/device/api"

	"github.com/gorilla/mux"
	"github.com/pborman/uuid"
)

func deviceAddHandler(w http.ResponseWriter, r *http.Request) {

	ctx := r.Context()
	logger := gdctx.GetReqLogger(ctx)

	req := new(deviceapi.AddDeviceReq)
	if err := restutils.UnmarshalRequest(r, req); err != nil {
<<<<<<< HEAD
		logger.WithError(err).Error("Failed to unmarshal request")
		restutils.SendHTTPError(ctx, w, http.StatusBadRequest, "Unable to unmarshal request", api.ErrCodeDefault)
		return
	}
	peerID := mux.Vars(r)["peerid"]
	if uuid.Parse(peerID) == nil {
		restutils.SendHTTPError(ctx, w, http.StatusBadRequest, "Invalid peer id passed in request", api.ErrCodeDefault)
=======
		logger.WithError(err).Error("Failed to Unmarshal request")
		restutils.SendHTTPError(ctx, w, http.StatusBadRequest, "Unable to marshal request")
		return
	}
	peerID := mux.Vars(r)["peerid"]
	if peerID == "" {
		restutils.SendHTTPError(ctx, w, http.StatusBadRequest, "peerid not present in request")
>>>>>>> 40e0c6fd
		return
	}
	peerInfo, err := peer.GetPeer(peerID)
	if err != nil {
		logger.WithError(err).WithField("peerid", peerID).Error("Peer ID not found in store")
		restutils.SendHTTPError(ctx, w, http.StatusNotFound, "Peer Id not found in store")
		return
	}
	txn := transaction.NewTxn(ctx)
	defer txn.Cleanup()
	lock, unlock, err := transaction.CreateLockSteps(peerInfo.ID.String())
	txn.Nodes = []uuid.UUID{peerInfo.ID}
	txn.Steps = []*transaction.Step{
		lock,
		{
			DoFunc: "prepare-device",
			Nodes:  txn.Nodes,
		},
		unlock,
	}
	err = txn.Ctx.Set("peerid", peerID)
	if err != nil {
<<<<<<< HEAD
		logger.WithError(err).WithField("peerid", peerID).Error("Failed to set peerid in transaction context")
		restutils.SendHTTPError(ctx, w, http.StatusInternalServerError, err.Error(), api.ErrCodeDefault)
=======
		logger.WithError(err).Error("Failed to set data for transaction")
		restutils.SendHTTPError(ctx, w, http.StatusInternalServerError, err)
>>>>>>> 40e0c6fd
		return
	}
	err = txn.Ctx.Set("req", req)
	if err != nil {
<<<<<<< HEAD
		logger.WithError(err).WithField("req-key", req).Error("Failed to set unmarshalled request information  in transaction context")
		restutils.SendHTTPError(ctx, w, http.StatusInternalServerError, err.Error(), api.ErrCodeDefault)
=======
		logger.WithError(err).Error("Failed to set data for transaction")
		restutils.SendHTTPError(ctx, w, http.StatusInternalServerError, err)
>>>>>>> 40e0c6fd
		return
	}
	err = txn.Do()
	if err != nil {
		logger.WithError(err).Error("Transaction to prepare device failed")
		restutils.SendHTTPError(ctx, w, http.StatusInternalServerError, "Transaction to prepare device failed")
		return
	}
	peerInfo, err = peer.GetPeer(peerID)
	if err != nil {
<<<<<<< HEAD
		logger.WithError(err).WithField("peerid", peerID).Error("Failed to get peer from store")
		restutils.SendHTTPError(ctx, w, http.StatusInternalServerError, "Failed to get peer from store", api.ErrCodeDefault)
=======
		logger.WithError(err).Error("Failed to get peer from store")
		restutils.SendHTTPError(ctx, w, http.StatusInternalServerError, "Failed to get peer from store")
>>>>>>> 40e0c6fd
		return
	}
	restutils.SendHTTPResponse(ctx, w, http.StatusOK, peerInfo)
}

func peerEditGroupHandler(w http.ResponseWriter, r *http.Request) {

	ctx := r.Context()
	logger := gdctx.GetReqLogger(ctx)

	req := new(deviceapi.PeerEditGroupReq)
	if err := restutils.UnmarshalRequest(r, req); err != nil {
		logger.WithError(err).Error("Failed to Unmarshal request")
		restutils.SendHTTPError(ctx, w, http.StatusBadRequest, "Unable to unmarshal request", api.ErrCodeDefault)
		return
	}

	peerID := mux.Vars(r)["peerid"]
	if uuid.Parse(peerID) == nil {
		restutils.SendHTTPError(ctx, w, http.StatusBadRequest, "Invalid peer id passed in request", api.ErrCodeDefault)
		return
	}
	txn := transaction.NewTxn(ctx)
	defer txn.Cleanup()
	lock, unlock, err := transaction.CreateLockSteps(peerID)
	txn.Steps = []*transaction.Step{
		lock,
		{
			DoFunc: "peer-edit-group",
			Nodes:  []uuid.UUID{gdctx.MyUUID},
		},
		unlock,
	}
	err = txn.Ctx.Set("peerid", peerID)
	if err != nil {
		logger.WithError(err).WithField("PeerID", peerID).Error("Failed to set peerid data in transaction context")
		restutils.SendHTTPError(ctx, w, http.StatusInternalServerError, err.Error(), api.ErrCodeDefault)
		return
	}
	err = txn.Ctx.Set("req", req)
	if err != nil {
		logger.WithError(err).WithField("req", req).Error("Failed to set unmarshalled request data in transaction context")
		restutils.SendHTTPError(ctx, w, http.StatusInternalServerError, err.Error(), api.ErrCodeDefault)
		return
	}
	err = txn.Do()
	if err != nil {
		logger.WithError(err).Error("Transaction to edit group failed")
		restutils.SendHTTPError(ctx, w, http.StatusInternalServerError, "Transaction to edit group failed", api.ErrCodeDefault)
		return
	}
	restutils.SendHTTPResponse(ctx, w, http.StatusOK, nil)
}<|MERGE_RESOLUTION|>--- conflicted
+++ resolved
@@ -7,6 +7,7 @@
 	"github.com/gluster/glusterd2/glusterd2/peer"
 	restutils "github.com/gluster/glusterd2/glusterd2/servers/rest/utils"
 	"github.com/gluster/glusterd2/glusterd2/transaction"
+	"github.com/gluster/glusterd2/pkg/api"
 	deviceapi "github.com/gluster/glusterd2/plugins/device/api"
 
 	"github.com/gorilla/mux"
@@ -17,37 +18,31 @@
 
 	ctx := r.Context()
 	logger := gdctx.GetReqLogger(ctx)
+	peerID := mux.Vars(r)["peerid"]
+	if uuid.Parse(peerID) == nil {
+		restutils.SendHTTPError(ctx, w, http.StatusBadRequest, "Invalid peer-id passed in url")
+		return
+	}
 
 	req := new(deviceapi.AddDeviceReq)
 	if err := restutils.UnmarshalRequest(r, req); err != nil {
-<<<<<<< HEAD
-		logger.WithError(err).Error("Failed to unmarshal request")
-		restutils.SendHTTPError(ctx, w, http.StatusBadRequest, "Unable to unmarshal request", api.ErrCodeDefault)
+		restutils.SendHTTPError(ctx, w, http.StatusBadRequest, err)
 		return
 	}
-	peerID := mux.Vars(r)["peerid"]
-	if uuid.Parse(peerID) == nil {
-		restutils.SendHTTPError(ctx, w, http.StatusBadRequest, "Invalid peer id passed in request", api.ErrCodeDefault)
-=======
-		logger.WithError(err).Error("Failed to Unmarshal request")
-		restutils.SendHTTPError(ctx, w, http.StatusBadRequest, "Unable to marshal request")
-		return
-	}
-	peerID := mux.Vars(r)["peerid"]
-	if peerID == "" {
-		restutils.SendHTTPError(ctx, w, http.StatusBadRequest, "peerid not present in request")
->>>>>>> 40e0c6fd
-		return
-	}
+
 	peerInfo, err := peer.GetPeer(peerID)
 	if err != nil {
-		logger.WithError(err).WithField("peerid", peerID).Error("Peer ID not found in store")
-		restutils.SendHTTPError(ctx, w, http.StatusNotFound, "Peer Id not found in store")
+		logger.WithError(err).WithField("peerid", peerID).Error("Peer-id not found in store")
+		restutils.SendHTTPError(ctx, w, http.StatusNotFound, "Peer-id not found in store")
 		return
 	}
 	txn := transaction.NewTxn(ctx)
 	defer txn.Cleanup()
-	lock, unlock, err := transaction.CreateLockSteps(peerInfo.ID.String())
+	lock, unlock, err := transaction.CreateLockSteps(peerID)
+	if err != nil {
+		restutils.SendHTTPError(ctx, w, http.StatusInternalServerError, err)
+		return
+	}
 	txn.Nodes = []uuid.UUID{peerInfo.ID}
 	txn.Steps = []*transaction.Step{
 		lock,
@@ -57,26 +52,16 @@
 		},
 		unlock,
 	}
-	err = txn.Ctx.Set("peerid", peerID)
+	err = txn.Ctx.Set("peerid", &peerID)
 	if err != nil {
-<<<<<<< HEAD
-		logger.WithError(err).WithField("peerid", peerID).Error("Failed to set peerid in transaction context")
-		restutils.SendHTTPError(ctx, w, http.StatusInternalServerError, err.Error(), api.ErrCodeDefault)
-=======
-		logger.WithError(err).Error("Failed to set data for transaction")
+		logger.WithError(err).WithField("key", "peerid").WithField("value", peerID).Error("Failed to set key in transaction context")
 		restutils.SendHTTPError(ctx, w, http.StatusInternalServerError, err)
->>>>>>> 40e0c6fd
 		return
 	}
-	err = txn.Ctx.Set("req", req)
+	err = txn.Ctx.Set("req", &req)
 	if err != nil {
-<<<<<<< HEAD
-		logger.WithError(err).WithField("req-key", req).Error("Failed to set unmarshalled request information  in transaction context")
-		restutils.SendHTTPError(ctx, w, http.StatusInternalServerError, err.Error(), api.ErrCodeDefault)
-=======
-		logger.WithError(err).Error("Failed to set data for transaction")
+		logger.WithError(err).WithField("key", "req").Error("Failed to set key in transaction context")
 		restutils.SendHTTPError(ctx, w, http.StatusInternalServerError, err)
->>>>>>> 40e0c6fd
 		return
 	}
 	err = txn.Do()
@@ -87,62 +72,67 @@
 	}
 	peerInfo, err = peer.GetPeer(peerID)
 	if err != nil {
-<<<<<<< HEAD
 		logger.WithError(err).WithField("peerid", peerID).Error("Failed to get peer from store")
-		restutils.SendHTTPError(ctx, w, http.StatusInternalServerError, "Failed to get peer from store", api.ErrCodeDefault)
-=======
-		logger.WithError(err).Error("Failed to get peer from store")
 		restutils.SendHTTPError(ctx, w, http.StatusInternalServerError, "Failed to get peer from store")
->>>>>>> 40e0c6fd
 		return
 	}
 	restutils.SendHTTPResponse(ctx, w, http.StatusOK, peerInfo)
 }
 
-func peerEditGroupHandler(w http.ResponseWriter, r *http.Request) {
+func peerEditZoneHandler(w http.ResponseWriter, r *http.Request) {
 
 	ctx := r.Context()
 	logger := gdctx.GetReqLogger(ctx)
 
-	req := new(deviceapi.PeerEditGroupReq)
-	if err := restutils.UnmarshalRequest(r, req); err != nil {
-		logger.WithError(err).Error("Failed to Unmarshal request")
-		restutils.SendHTTPError(ctx, w, http.StatusBadRequest, "Unable to unmarshal request", api.ErrCodeDefault)
+	peerID := mux.Vars(r)["peerid"]
+	if uuid.Parse(peerID) == nil {
+		restutils.SendHTTPError(ctx, w, http.StatusBadRequest, "Invalid peer id passed in request url")
 		return
 	}
 
-	peerID := mux.Vars(r)["peerid"]
-	if uuid.Parse(peerID) == nil {
-		restutils.SendHTTPError(ctx, w, http.StatusBadRequest, "Invalid peer id passed in request", api.ErrCodeDefault)
+	req := new(deviceapi.PeerEditZoneReq)
+	if err := restutils.UnmarshalRequest(r, req); err != nil {
+		restutils.SendHTTPError(ctx, w, http.StatusBadRequest, err)
 		return
 	}
+
 	txn := transaction.NewTxn(ctx)
 	defer txn.Cleanup()
 	lock, unlock, err := transaction.CreateLockSteps(peerID)
+	if err != nil {
+		restutils.SendHTTPError(ctx, w, http.StatusInternalServerError, err)
+		return
+	}
 	txn.Steps = []*transaction.Step{
 		lock,
 		{
-			DoFunc: "peer-edit-group",
+			DoFunc: "peer-edit",
 			Nodes:  []uuid.UUID{gdctx.MyUUID},
 		},
 		unlock,
 	}
+
 	err = txn.Ctx.Set("peerid", peerID)
 	if err != nil {
-		logger.WithError(err).WithField("PeerID", peerID).Error("Failed to set peerid data in transaction context")
-		restutils.SendHTTPError(ctx, w, http.StatusInternalServerError, err.Error(), api.ErrCodeDefault)
+		logger.WithError(err).WithField("key", "peerid").WithField("value", peerID).Error("Failed to set key in transaction context")
+		restutils.SendHTTPError(ctx, w, http.StatusInternalServerError, err)
 		return
 	}
-	err = txn.Ctx.Set("req", req)
+
+	var editPeerReq api.PeerEditReq
+	editPeerReq.MetaData = make(map[string]string)
+	editPeerReq.MetaData["_zone"] = req.Zone
+
+	err = txn.Ctx.Set("req", editPeerReq)
 	if err != nil {
-		logger.WithError(err).WithField("req", req).Error("Failed to set unmarshalled request data in transaction context")
-		restutils.SendHTTPError(ctx, w, http.StatusInternalServerError, err.Error(), api.ErrCodeDefault)
+		logger.WithError(err).WithField("key", "req").Error("Failed to set key in transaction context")
+		restutils.SendHTTPError(ctx, w, http.StatusInternalServerError, err)
 		return
 	}
 	err = txn.Do()
 	if err != nil {
-		logger.WithError(err).Error("Transaction to edit group failed")
-		restutils.SendHTTPError(ctx, w, http.StatusInternalServerError, "Transaction to edit group failed", api.ErrCodeDefault)
+		logger.WithError(err).Error("Transaction to edit zone failed")
+		restutils.SendHTTPError(ctx, w, http.StatusInternalServerError, "Transaction to edit zone failed")
 		return
 	}
 	restutils.SendHTTPResponse(ctx, w, http.StatusOK, nil)
