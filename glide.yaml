--- conflicted
+++ resolved
@@ -21,10 +21,7 @@
   subpackages:
   - /unix
 - package: gopkg.in/tylerb/graceful.v1
-<<<<<<< HEAD
 - package: github.com/kshlm/pbrpc
   subpackages:
   - /pbcodec
-=======
-- package: github.com/heketi/tests
->>>>>>> 10eb8dd4
+- package: github.com/heketi/tests